[package]
name = "leptos_dom"
<<<<<<< HEAD
version = "0.0.22"
=======
version = "0.1.0-alpha"
>>>>>>> e595d35c
edition = "2021"
authors = ["Greg Johnston"]
license = "MIT"
repository = "https://github.com/gbj/leptos"
description = "DOM operations for the Leptos web framework."

[dependencies]
cfg-if = "1"
educe = "0.4"
futures = "0.3"
gloo = "0.8"
html-escape = "0.2"
indexmap = "1.9"
itertools = "0.10"
js-sys = "0.3"
<<<<<<< HEAD
leptos_reactive = { path = "../leptos_reactive", default-features = false, version = "0.0.22" }
=======
leptos_reactive = { path = "../leptos_reactive", default-features = false, version = "0.1.0-alpha" }
pad-adapter = "0.1"
paste = "1"
rustc-hash = "1.1.0"
>>>>>>> e595d35c
serde_json = "1"
smallvec = "1"
tracing = "0.1"
wasm-bindgen = { version = "0.2", features = ["enable-interning"] }
wasm-bindgen-futures = "0.4.31"

[dev-dependencies]
leptos = { path = "../leptos" }

[dependencies.web-sys]
version = "0.3"
features = [
  "Comment",
  "DomTokenList",
  "Range",
  "Text",
  "HtmlCollection",

  # Events we cast to in leptos_macro -- added here so we don't force users to import them
  "AnimationEvent",
  "BeforeUnloadEvent",
  "ClipboardEvent",
  "CompositionEvent",
  "DeviceMotionEvent",
  "DeviceOrientationEvent",
  "DragEvent",
  "FocusEvent",
  "GamepadEvent",
  "HashChangeEvent",
  "InputEvent",
  "KeyboardEvent",
  "MouseEvent",
  "PageTransitionEvent",
  "PointerEvent",
  "PopStateEvent",
  "ProgressEvent",
  "PromiseRejectionEvent",
  "SecurityPolicyViolationEvent",
  "StorageEvent",
  "SubmitEvent",
  "TouchEvent",
  "TransitionEvent",
  "UiEvent",
  "WheelEvent",

  # HTML Element Types
  "HtmlHtmlElement",
  "HtmlBaseElement",
  "HtmlHeadElement",
  "HtmlLinkElement",
  "HtmlMetaElement",
  "HtmlStyleElement",
  "HtmlTitleElement",
  "HtmlBodyElement",
  "HtmlHeadingElement",
  "HtmlQuoteElement",
  "HtmlDivElement",
  "HtmlDListElement",
  "HtmlHrElement",
  "HtmlLiElement",
  "HtmlOListElement",
  "HtmlParagraphElement",
  "HtmlPreElement",
  "HtmlUListElement",
  "HtmlAnchorElement",
  "HtmlBrElement",
  "HtmlDataElement",
  "HtmlQuoteElement",
  "HtmlSpanElement",
  "HtmlTimeElement",
  "HtmlAreaElement",
  "HtmlAudioElement",
  "HtmlImageElement",
  "HtmlMapElement",
  "HtmlTrackElement",
  "HtmlVideoElement",
  "HtmlEmbedElement",
  "HtmlIFrameElement",
  "HtmlObjectElement",
  "HtmlParamElement",
  "HtmlPictureElement",
  "HtmlSourceElement",
  "SvgElement",
  "HtmlCanvasElement",
  "HtmlScriptElement",
  "HtmlModElement",
  "HtmlTableCaptionElement",
  "HtmlTableColElement",
  "HtmlTableColElement",
  "HtmlTableElement",
  "HtmlTableSectionElement",
  "HtmlTableCellElement",
  "HtmlTableSectionElement",
  "HtmlTableCellElement",
  "HtmlTableSectionElement",
  "HtmlTableRowElement",
  "HtmlButtonElement",
  "HtmlDataListElement",
  "HtmlFieldSetElement",
  "HtmlFormElement",
  "HtmlInputElement",
  "HtmlLabelElement",
  "HtmlLegendElement",
  "HtmlMeterElement",
  "HtmlOptGroupElement",
  "HtmlOutputElement",
  "HtmlProgressElement",
  "HtmlSelectElement",
  "HtmlTextAreaElement",
  "HtmlDetailsElement",
  "HtmlDialogElement",
  "HtmlMenuElement",
  "HtmlSlotElement",
  "HtmlTemplateElement",
  "HtmlOptionElement"
]

[features]
web = ["leptos_reactive/csr"]
ssr = ["leptos_reactive/ssr"]
stable = ["leptos_reactive/stable"]<|MERGE_RESOLUTION|>--- conflicted
+++ resolved
@@ -1,10 +1,6 @@
 [package]
 name = "leptos_dom"
-<<<<<<< HEAD
-version = "0.0.22"
-=======
 version = "0.1.0-alpha"
->>>>>>> e595d35c
 edition = "2021"
 authors = ["Greg Johnston"]
 license = "MIT"
@@ -20,14 +16,10 @@
 indexmap = "1.9"
 itertools = "0.10"
 js-sys = "0.3"
-<<<<<<< HEAD
-leptos_reactive = { path = "../leptos_reactive", default-features = false, version = "0.0.22" }
-=======
 leptos_reactive = { path = "../leptos_reactive", default-features = false, version = "0.1.0-alpha" }
 pad-adapter = "0.1"
 paste = "1"
 rustc-hash = "1.1.0"
->>>>>>> e595d35c
 serde_json = "1"
 smallvec = "1"
 tracing = "0.1"
